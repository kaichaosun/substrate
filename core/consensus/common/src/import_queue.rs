--- conflicted
+++ resolved
@@ -136,6 +136,7 @@
 	block_import: SharedBlockImport<B>,
 	verifier: Arc<V>,
 	justification_import: Option<SharedJustificationImport<B>>,
+	finality_proof_import: Option<SharedFinalityProofImport<B>>,
 }
 
 impl<B: BlockT, V: Verifier<B>> BasicSyncQueue<B, V> {
@@ -143,6 +144,7 @@
 		block_import: SharedBlockImport<B>,
 		verifier: Arc<V>,
 		justification_import: Option<SharedJustificationImport<B>>,
+		finality_proof_import: Option<SharedFinalityProofImport<B>>,
 	) -> Self {
 		BasicSyncQueue {
 			data: Arc::new(BasicSyncQueueData {
@@ -150,6 +152,7 @@
 				block_import,
 				verifier,
 				justification_import,
+				finality_proof_import,
 			}),
 		}
 	}
@@ -211,6 +214,20 @@
 			number,
 			justification,
 		)
+	}
+
+	fn import_finality_proof(&self, who: Origin, hash: B::Hash, number: NumberFor<B>, finality_proof: Vec<u8>) {
+		let result = import_single_finality_proof(
+			&self.data.finality_proof_import,
+			&*self.data.verifier,
+			&who,
+			hash,
+			number,
+			finality_proof,
+		);
+		if let Some(link) = self.data.link.lock().as_ref() {
+			link.finality_proof_imported(who, (hash, number), result);
+		}
 	}
 }
 
@@ -497,91 +514,8 @@
 					=> unreachable!("Import Worker does not send Import* message; qed"),
 		};
 
-<<<<<<< HEAD
 		process_import_results(&**link, results);
 		true
-	}
-
-=======
-			if has_error {
-				continue;
-			}
-
-			if result.is_err() {
-				has_error = true;
-			}
-
-			match result {
-				Ok(BlockImportResult::ImportedKnown(number)) => link.block_imported(&hash, number),
-				Ok(BlockImportResult::ImportedUnknown(number, aux, who)) => {
-					link.block_imported(&hash, number);
-
-					if aux.clear_justification_requests {
-						trace!(target: "sync", "Block imported clears all pending justification requests {}: {:?}", number, hash);
-						link.clear_justification_requests();
-					}
-
-					if aux.needs_justification {
-						trace!(target: "sync", "Block imported but requires justification {}: {:?}", number, hash);
-						link.request_justification(&hash, number);
-					}
-
-					if aux.bad_justification {
-						if let Some(peer) = who {
-							info!("Sent block with bad justification to import");
-							link.report_peer(peer, BAD_JUSTIFICATION_REPUTATION_CHANGE);
-						}
-					}
-
-					if aux.needs_finality_proof {
-						trace!(target: "sync", "Block imported but requires finality proof {}: {:?}", number, hash);
-						link.request_finality_proof(&hash, number);
-					}
-				},
-				Err(BlockImportError::IncompleteHeader(who)) => {
-					if let Some(peer) = who {
-						info!("Peer sent block with incomplete header to import");
-						link.report_peer(peer, INCOMPLETE_HEADER_REPUTATION_CHANGE);
-						link.restart();
-					}
-				},
-				Err(BlockImportError::VerificationFailed(who, e)) => {
-					if let Some(peer) = who {
-						info!("Verification failed from peer: {}", e);
-						link.report_peer(peer, VERIFICATION_FAIL_REPUTATION_CHANGE);
-						link.restart();
-					}
-				},
-				Err(BlockImportError::BadBlock(who)) => {
-					if let Some(peer) = who {
-						info!("Bad block");
-						link.report_peer(peer, BAD_BLOCK_REPUTATION_CHANGE);
-						link.restart();
-					}
-				},
-				Err(BlockImportError::UnknownParent) | Err(BlockImportError::Error) => {
-					link.restart();
-				},
-			};
-		}
-		if let Some(link) = self.link.as_ref() {
-			link.blocks_processed(hashes, has_error);
-		}
-		true
-	}
-
-	fn handle_import_justification(&self, who: Origin, hash: B::Hash, number: NumberFor<B>, justification: Justification) {
-		let success = self.justification_import.as_ref().map(|justification_import| {
-			justification_import.import_justification(hash, number, justification)
-				.map_err(|e| {
-					debug!(target: "sync", "Justification import failed with {:?} for hash: {:?} number: {:?} coming from node: {:?}", e, hash, number, who);
-					e
-				}).is_ok()
-		}).unwrap_or(false);
-
-		if let Some(link) = self.link.as_ref() {
-			link.justification_imported(who, &hash, number, success);
-		}
 	}
 
 	fn handle_import_finality_proof(&self, who: Origin, hash: B::Hash, number: NumberFor<B>, finality_proof: Vec<u8>) {
@@ -591,7 +525,6 @@
 			.expect("1. This is holding a sender to the worker, 2. the worker should not quit while a sender is still held; qed");
 	}
 
->>>>>>> db453ba2
 	fn handle_import_blocks(&mut self, origin: BlockOrigin, blocks: Vec<IncomingBlock<B>>) {
 		trace!(target: "sync", "Scheduling {} blocks for import", blocks.len());
 		self.worker_sender
@@ -664,24 +597,18 @@
 	}
 
 	fn import_finality_proof(&self, who: Origin, hash: B::Hash, number: NumberFor<B>, finality_proof: Vec<u8>) {
-		let result = self.finality_proof_import.as_ref().map(|finality_proof_import| {
-			finality_proof_import.import_finality_proof(hash, number, finality_proof, &*self.verifier)
-				.map_err(|e| {
-					debug!(
-						"Finality proof import failed with {:?} for hash: {:?} number: {:?} coming from node: {:?}",
-						e,
-						hash,
-						number,
-						who,
-					);
-				})
-		}).unwrap_or(Err(()));
+		let result = import_single_finality_proof(
+			&self.finality_proof_import,
+			&*self.verifier,
+			&who,
+			hash,
+			number,
+			finality_proof,
+		);
 
 		let _ = self
 			.result_sender
 			.send(BlockImportWorkerMsg::ImportedFinalityProof(who, (hash, number), result));
-
-		trace!(target: "sync", "Imported finality proof for {}/{}", number, hash);
 	}
 }
 
@@ -775,6 +702,33 @@
 	}
 }
 
+/// Imports single finality_proof.
+fn import_single_finality_proof<B: BlockT, V: Verifier<B>>(
+	finality_proof_import: &Option<SharedFinalityProofImport<B>>,
+	verifier: &V,
+	who: &Origin,
+	hash: B::Hash,
+	number: NumberFor<B>,
+	finality_proof: Vec<u8>,
+) -> Result<(B::Hash, NumberFor<B>), ()> {
+	let result = finality_proof_import.as_ref().map(|finality_proof_import| {
+		finality_proof_import.import_finality_proof(hash, number, finality_proof, verifier)
+			.map_err(|e| {
+				debug!(
+					"Finality proof import failed with {:?} for hash: {:?} number: {:?} coming from node: {:?}",
+					e,
+					hash,
+					number,
+					who,
+				);
+			})
+	}).unwrap_or(Err(()));
+
+	trace!(target: "sync", "Imported finality proof for {}/{}", number, hash);
+
+	result
+}
+
 /// Process result of block(s) import.
 fn process_import_results<B: BlockT>(
 	link: &Link<B>,
@@ -817,6 +771,11 @@
 						info!("Sent block with bad justification to import");
 						link.report_peer(peer, BAD_JUSTIFICATION_REPUTATION_CHANGE);
 					}
+				}
+
+				if aux.needs_finality_proof {
+					trace!(target: "sync", "Block imported but requires finality proof {}: {:?}", number, hash);
+					link.request_finality_proof(&hash, number);
 				}
 			},
 			Err(BlockImportError::IncompleteHeader(who)) => {
