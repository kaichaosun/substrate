--- conflicted
+++ resolved
@@ -19,11 +19,7 @@
 #![cfg_attr(not(feature = "std"), no_std)]
 
 #[cfg(feature = "std")]
-<<<<<<< HEAD
-use serde_derive::{Serialize, Deserialize};
-=======
-use serde::Serialize;
->>>>>>> d713fbc3
+use serde::{Serialize, Deserialize};
 #[cfg(feature = "std")]
 use std::fmt;
 #[cfg(feature = "std")]
