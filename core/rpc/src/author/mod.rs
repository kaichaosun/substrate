--- conflicted
+++ resolved
@@ -21,10 +21,10 @@
 use client::{self, Client};
 use codec::Decode;
 use transaction_pool::{
-<<<<<<< HEAD
 	txpool::{
 		self,
 		ChainApi as PoolChainApi,
+		BlockHash,
 		ExHash,
 		ExtrinsicFor,
 		NumberFor,
@@ -33,17 +33,6 @@
 		Pool,
 		watcher::Status,
 	},
-=======
-	Pool,
-	IntoPoolError,
-	ChainApi as PoolChainApi,
-	watcher::Status,
-	VerifiedTransaction,
-	AllExtrinsics,
-	ExHash,
-	ExtrinsicFor,
-	HashOf,
->>>>>>> 2bdf820f
 };
 use jsonrpc_macros::pubsub;
 use jsonrpc_pubsub::SubscriptionId;
@@ -117,11 +106,7 @@
 	}
 }
 
-<<<<<<< HEAD
-impl<B, E, P> AuthorApi<ExHash<P>, ExtrinsicFor<P>, Vec<TransactionFor<P>>> for Author<B, E, P> where
-=======
-impl<B, E, P> AuthorApi<ExHash<P>, HashOf<P::Block>, ExtrinsicFor<P>, AllExtrinsics<P>> for Author<B, E, P> where
->>>>>>> 2bdf820f
+impl<B, E, P> AuthorApi<ExHash<P>, BlockHash<P>, ExtrinsicFor<P>, Vec<TransactionFor<P>>> for Author<B, E, P> where
 	B: client::backend::Backend<<P as PoolChainApi>::Block, Blake2Hasher> + Send + Sync + 'static,
 	E: client::CallExecutor<<P as PoolChainApi>::Block, Blake2Hasher> + Send + Sync + 'static,
 	P: PoolChainApi + Sync + Send + 'static,
@@ -149,7 +134,7 @@
 		Ok(self.pool.all(usize::max_value()))
 	}
 
-	fn watch_extrinsic(&self, _metadata: Self::Metadata, subscriber: pubsub::Subscriber<Status<ExHash<P>, HashOf<P::Block>>>, xt: Bytes) {
+	fn watch_extrinsic(&self, _metadata: Self::Metadata, subscriber: pubsub::Subscriber<Status<ExHash<P>, BlockHash<P>>>, xt: Bytes) {
 		let submit = || -> Result<_> {
 			let best_block_hash = self.client.info()?.chain.best_hash;
 			let dxt = <<P as PoolChainApi>::Block as traits::Block>::Extrinsic::decode(&mut &xt[..]).ok_or(error::Error::from(error::ErrorKind::BadFormat))?;
