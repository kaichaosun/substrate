--- conflicted
+++ resolved
@@ -58,13 +58,8 @@
 	spec_name: create_runtime_str!("node"),
 	impl_name: create_runtime_str!("substrate-node"),
 	authoring_version: 10,
-<<<<<<< HEAD
-	spec_version: 82,
-	impl_version: 83,
-=======
 	spec_version: 88,
-	impl_version: 89,
->>>>>>> d9e7d7ce
+	impl_version: 90,
 	apis: RUNTIME_API_VERSIONS,
 };
 
