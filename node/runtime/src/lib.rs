--- conflicted
+++ resolved
@@ -311,11 +311,7 @@
 		}
 	}
 
-<<<<<<< HEAD
-	impl TaggedTxQueue<Block> for Runtime {
-=======
 	impl TaggedTransactionQueue<Block, TransactionValidity> for Runtime {
->>>>>>> aa0f31bb
 		fn validate_transaction(tx: <Block as BlockT>::Extrinsic) -> TransactionValidity {
 			Executive::validate_transaction(tx)
 		}
