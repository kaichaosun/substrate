// Copyright 2017-2019 Parity Technologies (UK) Ltd.
// This file is part of Substrate.

// Substrate is free software: you can redistribute it and/or modify
// it under the terms of the GNU General Public License as published by
// the Free Software Foundation, either version 3 of the License, or
// (at your option) any later version.

// Substrate is distributed in the hope that it will be useful,
// but WITHOUT ANY WARRANTY; without even the implied warranty of
// MERCHANTABILITY or FITNESS FOR A PARTICULAR PURPOSE.  See the
// GNU General Public License for more details.

// You should have received a copy of the GNU General Public License
// along with Substrate.  If not, see <http://www.gnu.org/licenses/>.

//! Council proposal voting, tallying, and vetoing.

use rstd::prelude::*;
use rstd::borrow::Borrow;
use primitives::traits::{Hash, Zero};
use runtime_io::print;
use srml_support::dispatch::Result;
use srml_support::{StorageValue, StorageMap, IsSubType, decl_module, decl_storage, decl_event, ensure};
use {system, democracy};
use super::{Trait as CouncilTrait, Module as Council};
use system::ensure_signed;

pub trait Trait: CouncilTrait {
	type Event: From<Event<Self>> + Into<<Self as system::Trait>::Event>;
}

decl_module! {
	pub struct Module<T: Trait> for enum Call where origin: T::Origin {
		fn deposit_event<T>() = default;

		/// Make a proposal.
		///
		/// The dispatch origin of this call must be signed by a _councillor_ by the time
		/// the proposal is subject to voting.
		fn propose(origin, proposal: Box<T::Proposal>) {
			let who = ensure_signed(origin)?;

			let expiry = <system::Module<T>>::block_number() + Self::voting_period();
			ensure!(Self::will_still_be_councillor_at(&who, expiry), "proposer would not be on council");

			let proposal_hash = T::Hashing::hash_of(&proposal);

			ensure!(!<ProposalOf<T>>::exists(proposal_hash), "duplicate proposals not allowed");
			ensure!(!Self::is_vetoed(&proposal_hash), "proposal is vetoed");

			let mut proposals = Self::proposals();
			proposals.push((expiry, proposal_hash));
			proposals.sort_by_key(|&(expiry, _)| expiry);
			Self::set_proposals(&proposals);

			<ProposalOf<T>>::insert(proposal_hash, *proposal);
			<ProposalVoters<T>>::insert(proposal_hash, vec![who.clone()]);
			<CouncilVoteOf<T>>::insert((proposal_hash, who.clone()), true);
		}

		/// Vote on a proposal.
		///
		/// The dispatch origin of this call must be signed by a _councillor_.
		fn vote(origin, proposal: T::Hash, approve: bool) {
			let who = ensure_signed(origin)?;

			ensure!(Self::is_councillor(&who), "only councillors may vote on council proposals");

			if Self::vote_of((proposal, who.clone())).is_none() {
				<ProposalVoters<T>>::mutate(proposal, |voters| voters.push(who.clone()));
			}
			<CouncilVoteOf<T>>::insert((proposal, who), approve);
		}

		/// Veto a proposal.
		///
		/// The dispatch origin of this call must be signed by a _councillor_.
		fn veto(origin, proposal_hash: T::Hash) {
			let who = ensure_signed(origin)?;

			ensure!(Self::is_councillor(&who), "only councillors may veto council proposals");
			ensure!(<ProposalVoters<T>>::exists(&proposal_hash), "proposal must exist to be vetoed");

			let mut existing_vetoers = Self::veto_of(&proposal_hash)
				.map(|pair| pair.1)
				.unwrap_or_else(Vec::new);
			let insert_position = existing_vetoers.binary_search(&who)
				.err().ok_or("a councillor may not veto a proposal twice")?;
			existing_vetoers.insert(insert_position, who);
			Self::set_veto_of(
				&proposal_hash,
				<system::Module<T>>::block_number() + Self::cooloff_period(),
				existing_vetoers
			);

			Self::set_proposals(
				&Self::proposals().into_iter().filter(|&(_, h)| h != proposal_hash
			).collect::<Vec<_>>());
			<ProposalVoters<T>>::remove(proposal_hash);
			<ProposalOf<T>>::remove(proposal_hash);
			for (c, _) in <Council<T>>::active_council() {
				<CouncilVoteOf<T>>::remove((proposal_hash, c));
			}
		}

		/// Set the cooloff period.
		fn set_cooloff_period(#[compact] blocks: T::BlockNumber) {
			<CooloffPeriod<T>>::put(blocks);
		}

		/// Set the voting period.
		fn set_voting_period(#[compact] blocks: T::BlockNumber) {
			<VotingPeriod<T>>::put(blocks);
		}

		fn on_finalize(n: T::BlockNumber) {
			if let Err(e) = Self::end_block(n) {
				print("Guru meditation");
				print(e);
			}
		}
	}
}

decl_storage! {
	trait Store for Module<T: Trait> as CouncilVoting {
<<<<<<< HEAD
		/// Period (in blocks) that a veto is in effect.
		pub CooloffPeriod get(cooloff_period) config(): T::BlockNumber = T::BlockNumber::sa(1000);
		/// Period (in blocks) that a vote is open for.
		pub VotingPeriod get(voting_period) config(): T::BlockNumber = T::BlockNumber::sa(3);
		/// Number of blocks by which to delay enactment of successful, non-unanimous-council-instigated referendum proposals.
		pub EnactDelayPeriod get(enact_delay_period) config(): T::BlockNumber = T::BlockNumber::sa(0);
		/// A list of proposals by block number and proposal ID.
=======
		pub CooloffPeriod get(cooloff_period) config(): T::BlockNumber = 1000.into();
		pub VotingPeriod get(voting_period) config(): T::BlockNumber = 3.into();
		/// Number of blocks by which to delay enactment of successful, non-unanimous-council-instigated referendum proposals.
		pub EnactDelayPeriod get(enact_delay_period) config(): T::BlockNumber = 0.into();
>>>>>>> 79dd9c83
		pub Proposals get(proposals) build(|_| vec![]): Vec<(T::BlockNumber, T::Hash)>; // ordered by expiry.
		/// Map from proposal ID to the proposal.
		pub ProposalOf get(proposal_of): map T::Hash => Option<T::Proposal>;
		/// List of voters that have voted on a proposal ID.
		pub ProposalVoters get(proposal_voters): map T::Hash => Vec<T::AccountId>;
		/// Map from a proposal ID and proposer to the outcome of the vote.
		pub CouncilVoteOf get(vote_of): map (T::Hash, T::AccountId) => Option<bool>;
		/// A veto of a proposal. The veto has an expiry (block number) and a list of vetoers.
		pub VetoedProposal get(veto_of): map T::Hash => Option<(T::BlockNumber, Vec<T::AccountId>)>;
	}
}

decl_event!(
	pub enum Event<T> where <T as system::Trait>::Hash {
		/// A voting tally has happened for a referendum cancellation vote.
		/// Last three are yes, no, abstain counts.
		TallyCancellation(Hash, u32, u32, u32),
		/// A voting tally has happened for a referendum vote.
		/// Last three are yes, no, abstain counts.
		TallyReferendum(Hash, u32, u32, u32),
	}
);

impl<T: Trait> Module<T> {
	/// Returns true if there are one or more vetos in effect on a proposal.
	pub fn is_vetoed<B: Borrow<T::Hash>>(proposal: B) -> bool {
		Self::veto_of(proposal.borrow())
			.map(|(expiry, _): (T::BlockNumber, Vec<T::AccountId>)| <system::Module<T>>::block_number() < expiry)
			.unwrap_or(false)
	}

	/// Returns true if `who` will still be a councillor at block `n`.
	pub fn will_still_be_councillor_at(who: &T::AccountId, n: T::BlockNumber) -> bool {
		<Council<T>>::active_council().iter()
			.find(|&&(ref a, _)| a == who)
			.map(|&(_, expires)| expires > n)
			.unwrap_or(false)
	}

	/// Returns true if `who` is a councillor.
	pub fn is_councillor(who: &T::AccountId) -> bool {
		<Council<T>>::active_council().iter()
			.any(|&(ref a, _)| a == who)
	}

	/// Tally the votes for a proposal. Tuple returned is yay, nay, and abstain votes, respectively.
	pub fn tally(proposal_hash: &T::Hash) -> (u32, u32, u32) {
		Self::generic_tally(proposal_hash, |w: &T::AccountId, p: &T::Hash| Self::vote_of((*p, w.clone())))
	}

	// Private
	fn set_veto_of(proposal: &T::Hash, expiry: T::BlockNumber, vetoers: Vec<T::AccountId>) {
		<VetoedProposal<T>>::insert(proposal, (expiry, vetoers));
	}

	fn kill_veto_of(proposal: &T::Hash) {
		<VetoedProposal<T>>::remove(proposal);
	}

	fn take_tally(proposal_hash: &T::Hash) -> (u32, u32, u32) {
		Self::generic_tally(proposal_hash, |w: &T::AccountId, p: &T::Hash| <CouncilVoteOf<T>>::take((*p, w.clone())))
	}

	fn generic_tally<F: Fn(&T::AccountId, &T::Hash) -> Option<bool>>(proposal_hash: &T::Hash, vote_of: F) -> (u32, u32, u32) {
		let c = <Council<T>>::active_council();
		let (approve, reject) = c.iter()
			.filter_map(|&(ref a, _)| vote_of(a, proposal_hash))
			.map(|approve| if approve { (1, 0) } else { (0, 1) })
			.fold((0, 0), |(a, b), (c, d)| (a + c, b + d));
		(approve, reject, c.len() as u32 - approve - reject)
	}

	fn set_proposals(p: &Vec<(T::BlockNumber, T::Hash)>) {
		<Proposals<T>>::put(p);
	}

	fn take_proposal_if_expiring_at(n: T::BlockNumber) -> Option<(T::Proposal, T::Hash)> {
		let proposals = Self::proposals();
		match proposals.first() {
			Some(&(expiry, hash)) if expiry == n => {
				// yes this is horrible, but fixing it will need substantial work in storage.
				Self::set_proposals(&proposals[1..].to_vec());
				<ProposalOf<T>>::take(hash).map(|p| (p, hash))	/* defensive only: all queued proposal hashes must have associated proposals*/
			}
			_ => None,
		}
	}

	fn end_block(now: T::BlockNumber) -> Result {
		while let Some((proposal, proposal_hash)) = Self::take_proposal_if_expiring_at(now) {
			let tally = Self::take_tally(&proposal_hash);
			if let Some(&democracy::Call::cancel_referendum(ref_index)) = IsSubType::<democracy::Module<T>>::is_aux_sub_type(&proposal) {
				Self::deposit_event(RawEvent::TallyCancellation(proposal_hash, tally.0, tally.1, tally.2));
				if let (_, 0, 0) = tally {
					<democracy::Module<T>>::internal_cancel_referendum(ref_index.into());
				}
			} else {
				Self::deposit_event(RawEvent::TallyReferendum(proposal_hash.clone(), tally.0, tally.1, tally.2));
				if tally.0 > tally.1 + tally.2 {
					Self::kill_veto_of(&proposal_hash);
					// If there were no nay-votes from the council, then it's weakly uncontroversial; we enact immediately.
					let period = match tally.1 {
						0 => Zero::zero(),
						_ => Self::enact_delay_period(),
					};
					// If all council members voted yes, then it's strongly uncontroversial; we require a negative
					// super-majority at referendum in order to defeat it.
					let threshold = match tally {
						(_, 0, 0) => democracy::VoteThreshold::SuperMajorityAgainst,
						_ => democracy::VoteThreshold::SimpleMajority,
					};
					<democracy::Module<T>>::internal_start_referendum(proposal, threshold, period).map(|_| ())?;
				}
			}
		}
		Ok(())
	}
}

#[cfg(test)]
mod tests {
	use super::*;
	use crate::tests::*;
	use crate::tests::{Call, Origin};
	use srml_support::{Hashable, assert_ok, assert_noop};
	use democracy::{ReferendumInfo, VoteThreshold};

	#[test]
	fn basic_environment_works() {
		with_externalities(&mut new_test_ext(true), || {
			System::set_block_number(1);
			assert_eq!(Balances::free_balance(&42), 0);
			assert_eq!(CouncilVoting::cooloff_period(), 2);
			assert_eq!(CouncilVoting::voting_period(), 1);
			assert_eq!(CouncilVoting::will_still_be_councillor_at(&1, 1), true);
			assert_eq!(CouncilVoting::will_still_be_councillor_at(&1, 10), false);
			assert_eq!(CouncilVoting::will_still_be_councillor_at(&4, 10), false);
			assert_eq!(CouncilVoting::is_councillor(&1), true);
			assert_eq!(CouncilVoting::is_councillor(&4), false);
			assert_eq!(CouncilVoting::proposals(), Vec::<(u64, H256)>::new());
			assert_eq!(CouncilVoting::proposal_voters(H256::default()), Vec::<u64>::new());
			assert_eq!(CouncilVoting::is_vetoed(&H256::default()), false);
			assert_eq!(CouncilVoting::vote_of((H256::default(), 1)), None);
			assert_eq!(CouncilVoting::tally(&H256::default()), (0, 0, 3));
		});
	}

	fn set_balance_proposal(value: u64) -> Call {
		Call::Balances(balances::Call::set_balance(42, value.into(), 0))
	}

	fn cancel_referendum_proposal(id: u32) -> Call {
		Call::Democracy(democracy::Call::cancel_referendum(id.into()))
	}

	#[test]
	fn referendum_cancellation_should_work_when_unanimous() {
		with_externalities(&mut new_test_ext(true), || {
			System::set_block_number(1);
			let proposal = set_balance_proposal(42);
			assert_ok!(Democracy::internal_start_referendum(proposal.clone(), VoteThreshold::SuperMajorityApprove, 0), 0);
			assert_eq!(Democracy::active_referenda(), vec![(0, ReferendumInfo::new(4, proposal, VoteThreshold::SuperMajorityApprove, 0))]);

			let cancellation = cancel_referendum_proposal(0);
			let hash = cancellation.blake2_256().into();
			assert_ok!(CouncilVoting::propose(Origin::signed(1), Box::new(cancellation)));
			assert_ok!(CouncilVoting::vote(Origin::signed(2), hash, true));
			assert_ok!(CouncilVoting::vote(Origin::signed(3), hash, true));
			assert_eq!(CouncilVoting::proposals(), vec![(2, hash)]);
			assert_ok!(CouncilVoting::end_block(System::block_number()));

			System::set_block_number(2);
			assert_ok!(CouncilVoting::end_block(System::block_number()));
			assert_eq!(Democracy::active_referenda(), vec![]);
			assert_eq!(Balances::free_balance(&42), 0);
		});
	}

	#[test]
	fn referendum_cancellation_should_fail_when_not_unanimous() {
		with_externalities(&mut new_test_ext(true), || {
			System::set_block_number(1);
			let proposal = set_balance_proposal(42);
			assert_ok!(Democracy::internal_start_referendum(proposal.clone(), VoteThreshold::SuperMajorityApprove, 0), 0);

			let cancellation = cancel_referendum_proposal(0);
			let hash = cancellation.blake2_256().into();
			assert_ok!(CouncilVoting::propose(Origin::signed(1), Box::new(cancellation)));
			assert_ok!(CouncilVoting::vote(Origin::signed(2), hash, true));
			assert_ok!(CouncilVoting::vote(Origin::signed(3), hash, false));
			assert_ok!(CouncilVoting::end_block(System::block_number()));

			System::set_block_number(2);
			assert_ok!(CouncilVoting::end_block(System::block_number()));
			assert_eq!(Democracy::active_referenda(), vec![(0, ReferendumInfo::new(4, proposal, VoteThreshold::SuperMajorityApprove, 0))]);
		});
	}

	#[test]
	fn referendum_cancellation_should_fail_when_abstentions() {
		with_externalities(&mut new_test_ext(true), || {
			System::set_block_number(1);
			let proposal = set_balance_proposal(42);
			assert_ok!(Democracy::internal_start_referendum(proposal.clone(), VoteThreshold::SuperMajorityApprove, 0), 0);

			let cancellation = cancel_referendum_proposal(0);
			let hash = cancellation.blake2_256().into();
			assert_ok!(CouncilVoting::propose(Origin::signed(1), Box::new(cancellation)));
			assert_ok!(CouncilVoting::vote(Origin::signed(2), hash, true));
			assert_ok!(CouncilVoting::end_block(System::block_number()));

			System::set_block_number(2);
			assert_ok!(CouncilVoting::end_block(System::block_number()));
			assert_eq!(Democracy::active_referenda(), vec![(0, ReferendumInfo::new(4, proposal, VoteThreshold::SuperMajorityApprove, 0))]);
		});
	}

	#[test]
	fn veto_should_work() {
		with_externalities(&mut new_test_ext(true), || {
			System::set_block_number(1);
			let proposal = set_balance_proposal(42);
			let hash = proposal.blake2_256().into();
			assert_ok!(CouncilVoting::propose(Origin::signed(1), Box::new(proposal.clone())));
			assert_ok!(CouncilVoting::veto(Origin::signed(2), hash));
			assert_eq!(CouncilVoting::proposals().len(), 0);
			assert_eq!(Democracy::active_referenda().len(), 0);
		});
	}

	#[test]
	fn double_veto_should_not_work() {
		with_externalities(&mut new_test_ext(true), || {
			System::set_block_number(1);
			let proposal = set_balance_proposal(42);
			let hash = proposal.blake2_256().into();
			assert_ok!(CouncilVoting::propose(Origin::signed(1), Box::new(proposal.clone())));
			assert_ok!(CouncilVoting::veto(Origin::signed(2), hash));

			System::set_block_number(3);
			assert_ok!(CouncilVoting::propose(Origin::signed(1), Box::new(proposal.clone())));
			assert_noop!(CouncilVoting::veto(Origin::signed(2), hash), "a councillor may not veto a proposal twice");
		});
	}

	#[test]
	fn retry_in_cooloff_should_not_work() {
		with_externalities(&mut new_test_ext(true), || {
			System::set_block_number(1);
			let proposal = set_balance_proposal(42);
			let hash = proposal.blake2_256().into();
			assert_ok!(CouncilVoting::propose(Origin::signed(1), Box::new(proposal.clone())));
			assert_ok!(CouncilVoting::veto(Origin::signed(2), hash));

			System::set_block_number(2);
			assert_noop!(CouncilVoting::propose(Origin::signed(1), Box::new(proposal.clone())), "proposal is vetoed");
		});
	}

	#[test]
	fn retry_after_cooloff_should_work() {
		with_externalities(&mut new_test_ext(true), || {
			System::set_block_number(1);
			let proposal = set_balance_proposal(42);
			let hash = proposal.blake2_256().into();
			assert_ok!(CouncilVoting::propose(Origin::signed(1), Box::new(proposal.clone())));
			assert_ok!(CouncilVoting::veto(Origin::signed(2), hash));

			System::set_block_number(3);
			assert_ok!(CouncilVoting::propose(Origin::signed(1), Box::new(proposal.clone())));
			assert_ok!(CouncilVoting::vote(Origin::signed(2), hash, false));
			assert_ok!(CouncilVoting::vote(Origin::signed(3), hash, true));
			assert_ok!(CouncilVoting::end_block(System::block_number()));

			System::set_block_number(4);
			assert_ok!(CouncilVoting::end_block(System::block_number()));
			assert_eq!(CouncilVoting::proposals().len(), 0);
			assert_eq!(Democracy::active_referenda(), vec![(0, ReferendumInfo::new(7, set_balance_proposal(42), VoteThreshold::SimpleMajority, 0))]);
		});
	}

	#[test]
	fn alternative_double_veto_should_work() {
		with_externalities(&mut new_test_ext(true), || {
			System::set_block_number(1);
			let proposal = set_balance_proposal(42);
			let hash = proposal.blake2_256().into();
			assert_ok!(CouncilVoting::propose(Origin::signed(1), Box::new(proposal.clone())));
			assert_ok!(CouncilVoting::veto(Origin::signed(2), hash));

			System::set_block_number(3);
			assert_ok!(CouncilVoting::propose(Origin::signed(1), Box::new(proposal.clone())));
			assert_ok!(CouncilVoting::veto(Origin::signed(3), hash));
			assert_eq!(CouncilVoting::proposals().len(), 0);
			assert_eq!(Democracy::active_referenda().len(), 0);
		});
	}

	#[test]
	fn simple_propose_should_work() {
		with_externalities(&mut new_test_ext(true), || {
			System::set_block_number(1);
			let proposal = set_balance_proposal(42);
			let hash = proposal.blake2_256().into();
			assert_ok!(CouncilVoting::propose(Origin::signed(1), Box::new(proposal.clone())));
			assert_eq!(CouncilVoting::proposals().len(), 1);
			assert_eq!(CouncilVoting::proposal_voters(&hash), vec![1]);
			assert_eq!(CouncilVoting::vote_of((hash, 1)), Some(true));
			assert_eq!(CouncilVoting::tally(&hash), (1, 0, 2));
		});
	}

	#[test]
	fn unvoted_proposal_should_expire_without_action() {
		with_externalities(&mut new_test_ext(true), || {
			System::set_block_number(1);
			let proposal = set_balance_proposal(42);
			assert_ok!(CouncilVoting::propose(Origin::signed(1), Box::new(proposal.clone())));
			assert_eq!(CouncilVoting::tally(&proposal.blake2_256().into()), (1, 0, 2));
			assert_ok!(CouncilVoting::end_block(System::block_number()));

			System::set_block_number(2);
			assert_ok!(CouncilVoting::end_block(System::block_number()));
			assert_eq!(CouncilVoting::proposals().len(), 0);
			assert_eq!(Democracy::active_referenda().len(), 0);
		});
	}

	#[test]
	fn unanimous_proposal_should_expire_with_biased_referendum() {
		with_externalities(&mut new_test_ext(true), || {
			System::set_block_number(1);
			let proposal = set_balance_proposal(42);
			assert_ok!(CouncilVoting::propose(Origin::signed(1), Box::new(proposal.clone())));
			assert_ok!(CouncilVoting::vote(Origin::signed(2), proposal.blake2_256().into(), true));
			assert_ok!(CouncilVoting::vote(Origin::signed(3), proposal.blake2_256().into(), true));
			assert_eq!(CouncilVoting::tally(&proposal.blake2_256().into()), (3, 0, 0));
			assert_ok!(CouncilVoting::end_block(System::block_number()));

			System::set_block_number(2);
			assert_ok!(CouncilVoting::end_block(System::block_number()));
			assert_eq!(CouncilVoting::proposals().len(), 0);
			assert_eq!(Democracy::active_referenda(), vec![(0, ReferendumInfo::new(5, proposal, VoteThreshold::SuperMajorityAgainst, 0))]);
		});
	}

	#[test]
	fn majority_proposal_should_expire_with_unbiased_referendum() {
		with_externalities(&mut new_test_ext(true), || {
			System::set_block_number(1);
			let proposal = set_balance_proposal(42);
			assert_ok!(CouncilVoting::propose(Origin::signed(1), Box::new(proposal.clone())));
			assert_ok!(CouncilVoting::vote(Origin::signed(2), proposal.blake2_256().into(), true));
			assert_ok!(CouncilVoting::vote(Origin::signed(3), proposal.blake2_256().into(), false));
			assert_eq!(CouncilVoting::tally(&proposal.blake2_256().into()), (2, 1, 0));
			assert_ok!(CouncilVoting::end_block(System::block_number()));

			System::set_block_number(2);
			assert_ok!(CouncilVoting::end_block(System::block_number()));
			assert_eq!(CouncilVoting::proposals().len(), 0);
			assert_eq!(Democracy::active_referenda(), vec![(0, ReferendumInfo::new(5, proposal, VoteThreshold::SimpleMajority, 0))]);
		});
	}

	#[test]
	fn propose_by_public_should_not_work() {
		with_externalities(&mut new_test_ext(true), || {
			System::set_block_number(1);
			let proposal = set_balance_proposal(42);
			assert_noop!(CouncilVoting::propose(Origin::signed(4), Box::new(proposal)), "proposer would not be on council");
		});
	}

	#[test]
	fn vote_by_public_should_not_work() {
		with_externalities(&mut new_test_ext(true), || {
			System::set_block_number(1);
			let proposal = set_balance_proposal(42);
			assert_ok!(CouncilVoting::propose(Origin::signed(1), Box::new(proposal.clone())));
			assert_noop!(CouncilVoting::vote(Origin::signed(4), proposal.blake2_256().into(), true), "only councillors may vote on council proposals");
		});
	}
}<|MERGE_RESOLUTION|>--- conflicted
+++ resolved
@@ -125,20 +125,13 @@
 
 decl_storage! {
 	trait Store for Module<T: Trait> as CouncilVoting {
-<<<<<<< HEAD
 		/// Period (in blocks) that a veto is in effect.
-		pub CooloffPeriod get(cooloff_period) config(): T::BlockNumber = T::BlockNumber::sa(1000);
+		pub CooloffPeriod get(cooloff_period) config(): T::BlockNumber = 1000.into();
 		/// Period (in blocks) that a vote is open for.
-		pub VotingPeriod get(voting_period) config(): T::BlockNumber = T::BlockNumber::sa(3);
-		/// Number of blocks by which to delay enactment of successful, non-unanimous-council-instigated referendum proposals.
-		pub EnactDelayPeriod get(enact_delay_period) config(): T::BlockNumber = T::BlockNumber::sa(0);
-		/// A list of proposals by block number and proposal ID.
-=======
-		pub CooloffPeriod get(cooloff_period) config(): T::BlockNumber = 1000.into();
 		pub VotingPeriod get(voting_period) config(): T::BlockNumber = 3.into();
 		/// Number of blocks by which to delay enactment of successful, non-unanimous-council-instigated referendum proposals.
 		pub EnactDelayPeriod get(enact_delay_period) config(): T::BlockNumber = 0.into();
->>>>>>> 79dd9c83
+		/// A list of proposals by block number and proposal ID.
 		pub Proposals get(proposals) build(|_| vec![]): Vec<(T::BlockNumber, T::Hash)>; // ordered by expiry.
 		/// Map from proposal ID to the proposal.
 		pub ProposalOf get(proposal_of): map T::Hash => Option<T::Proposal>;
